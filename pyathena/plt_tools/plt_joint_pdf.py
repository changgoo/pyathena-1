--- conflicted
+++ resolved
@@ -29,13 +29,8 @@
      
     _hexbin_args = dict()
     _hexbin_args['mincnt'] = 1
-<<<<<<< HEAD
-    _hexbin_args['xscale'] = 'linear'
-    _hexbin_args['yscale'] = 'linear'
-=======
     _hexbin_args['xscale'] = 'log'
     _hexbin_args['yscale'] = 'log'
->>>>>>> e570bc3f
     _hexbin_args.update(**hexbin_args)
     
     if weights is not None:
