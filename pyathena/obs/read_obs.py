import os
import os.path as osp
import pandas as pd
import pathlib
import astropy.units as au
import astropy.constants as ac
import numpy as np

to_Myr = (1.0*au.pc/au.km*au.s).to('Myr').value
to_Avir = (1.0*au.pc*(au.km/au.s)**2/(ac.G*au.M_sun)).to('')

class ReadObs():

    def __init__(self):

        local = pathlib.Path(__file__).parent.absolute()

        self.files = dict()
        self.df = dict()
        self.files['Sun18'] = os.path.join(local,'../../data/Sun18-Table3.txt')
<<<<<<< HEAD
        self.files['Sun20a'] = os.path.join(local,'../../data/Sun20a-Table3.txt')
        self.files['Sun20bTA'] = os.path.join(local,'../../data/Sun20b-TableA1.txt')
        self.files['Sun20bTB'] = os.path.join(local,'../../data/Sun20b-TableB1.txt')
=======
        self.files['Sun20'] = os.path.join(local,'../../data/Sun20-Table3.txt')
        self.files['Sun20b'] = os.path.join(local,'../../data/Sun20b-TableB1.txt')
>>>>>>> f387a332
        self.files['Lee16'] = os.path.join(local,'../../data/Lee16-Table3.txt')
        self.files['Ochsendorf17T4'] = os.path.join(local,'../../data/Ochsendorf17-Table4.txt')
        self.files['Ochsendorf17T5'] = os.path.join(local,'../../data/Ochsendorf17-Table5.txt')
        self.files['VE16T2'] = os.path.join(local,'../../data/Vutisalchavakul16-Table2.txt')
        self.files['VE16T3'] = os.path.join(local,'../../data/Vutisalchavakul16-Table3.txt')
        self.files['Evans14'] = os.path.join(local,'../../data/Evans14-Table1.txt')
<<<<<<< HEAD
        self.files['MD17'] = os.path.join(local,'../../data/MD17-Table1.txt')
        self.df['Sun18'] = self._read_Sun18()
        self.df['Sun20a'] = self._read_Sun20a()
        self.df['Sun20bTA'], self.df['Sun20bTB'] = self._read_Sun20b()
=======

        self.files['Bigiel102'] = os.path.join(local,'../../data/Bigiel10-Table2.txt')
        self.files['Bigiel103'] = os.path.join(local,'../../data/Bigiel10-Table3.txt')
        self.files['Leroy08'] = os.path.join(local,'../../data/Leroy08-Table7.txt')
        self.df['Sun18'] = self._read_Sun18()
        self.df['Sun20'] = self._read_Sun20()
        self.df['Sun20b'] = self._read_Sun20b()
>>>>>>> f387a332
        self.df['Lee16'] = self._read_Lee16()
        self.df['Ochsendorf17T4'] = self._read_Ochsendorf17T4()
        self.df['Ochsendorf17T5'] = self._read_Ochsendorf17T5()
        self.df['VE16T2'] = self._read_VE16T2()
        self.df['VE16T3'] = self._read_VE16T3()
        self.df['Evans14'] = self._read_Evans14()
<<<<<<< HEAD
        self.df['MD17'] = self._read_MD17()

    def _read_MD17(self):
        df = pd.read_csv(self.files['MD17'], sep='\s+', skiprows=0,
                         names=['Cloud','Ncomp','Npix','A','l','e_l','b','e_b',
                                'theta','WCO','NH2','Sigma','vcent','sigmav','Rmax',
                                'Rmin','Rang','Rgal','INF','Dn','Df','zn','zf','Sn',
                                'Sf','Rn','Rf','Mn','Mf'])

        # Determine mass and radius based on which distance is more likely
        df['D'] = np.where(df['INF'] == 0, df['Dn'], df['Df'])
        df['M'] = np.where(df['INF'] == 0, df['Mn'], df['Mf'])
        df['R'] = np.where(df['INF'] == 0, df['Rn'], df['Rf'])
        # Virial parameter
        df['avir'] = (5.0*(df['sigmav'].values*au.km/au.s)**2\
                      *(df['R'].values*au.pc)/(ac.G*df['M'].values*au.M_sun)).to('')
        
        return df

    def get_MD17(self):
        return self.df['MD17']
=======
        self.df['Bigiel10_inner'] = self._read_Bigiel10_inner()
        self.df['Bigiel10_outer'] = self._read_Bigiel10_outer()
        self.df['Leroy08'] = self._read_Leroy08()
>>>>>>> f387a332

    def _read_Evans14(self):
        df = pd.read_csv(self.files['Evans14'], sep='\s+', skiprows=2,
                         names=['Dist','Rcloud','SFR','Mcloud','M_dense','Sigma_SFR',
                                'Sigma_gas','t_ff','sigmav','t_cross'])
        df['SFEff'] = df['SFR']*df['t_ff']/df['Mcloud']

        return df

    def get_Evans14(self):
        return self.df['Evans14']

    def _read_Sun18(self):
        df = pd.read_fwf(self.files['Sun18'], skiprows=28,
                         names=['Name','Res','Tpeak','Sigma','sigma',
                                'avir','Pturb','Mask1','Mask2'])
        return df

    def get_Sun18(self):
        return self.df['Sun18']

    def get_Sun18(self):
        return self.df['Sun18']

    def get_Sun18_Antenna(self):
        return self.df['Sun18'].query('Name == "Antenna"')

    def get_Sun18_M31M33(self):
        return self.df['Sun18'].query('Name == "M31" or Name == "M33"')

    def get_Sun18_main_sample(self):
        return self.df['Sun18'].query('Name != "M31" and Name != "M33" and Name != "Antenna"')
<<<<<<< HEAD
    
    def _read_Sun20a(self):
        df = pd.read_fwf(self.files['Sun20a'], skiprows=27,
=======

    def _read_Sun20(self):
        df = pd.read_fwf(self.files['Sun20'], skiprows=27,
>>>>>>> f387a332
                         names=['Galaxy','inDisk','fCO120pc','Pturb120pc','PDE120pc',
                                'fCO60pc','Pturb60pc','PDE60pc','PDEkpc','PDEkpc11',
                                'SigSFRkpc','Rmolkpc'])
        return df

    def _read_Sun20b(self):
        dfA = pd.read_fwf(self.files['Sun20bTA'], skiprows=46,
                          names=['Galaxy','f_Galaxy','Bar','Arm','Dist','i',
                                 'PA','Mstar','SFR','Reff','Tnoise','rch','fCO','f_fCO','Nlos'])
        dfB = pd.read_fwf(self.files['Sun20bTB'], skiprows=27,
                          names=['Galaxy','scale','rgal','Center','Arm',
                                 'Interarm','ICO21','Sigma','Vdisp','Pturb','alphavir'])
        return dfA,dfB

    def get_Sun20a(self):
        return self.df['Sun20a']
    
    def get_Sun20b(self):
        return self.df['Sun20bTA'],self.df['Sun20bTB']

    def _read_Sun20b(self):
        df = pd.read_fwf(self.files['Sun20b'], skiprows=27,
                         names=['Galaxy','scale','rgal','Center','Arm',
                                'Interarm','ICO21','Sigma','Vdisp','Pturb',
                                'alphavir'])
        return df

    def get_Sun20b(self):
        return self.df['Sun20b']

    def _read_Lee16(self):
        df = pd.read_fwf(self.files['Lee16'], skiprows=30,
                         names=['SFCno','SigV','Dist','Rad','Q',
                                'Mgas','Sigma','SFEbr','SFRbr','tff','Avir'])
        df['tdyn_1d'] = df['Rad']/df['SigV']*to_Myr
        df['tdyn_3d'] = df['Rad']/(np.sqrt(3.0)*df['SigV'])*to_Myr
        # SFEff = Lum/Psi/Mgas*tff/t_*
        # For Halpha, t_*=3.9; see Eq 14. in Lee+16
        df['SFEff'] = df['SFEbr']/3.9*df['tff']

        return df

    def get_Lee16(self):
        return self.df['Lee16']

    def _read_Ochsendorf17T4(self):
        df = pd.read_fwf(self.files['Ochsendorf17T4'], skiprows=25,
                         names=['Name','RAdeg','DEdeg','Type','Mass',
                                'Rad','SFR','SFE','SFEff','tff','sigV'])
        df['tdyn_1d'] = df['Rad']/df['sigV']*to_Myr
        df['tdyn_3d'] = df['Rad']/(np.sqrt(3.0)*df['sigV'])*to_Myr
        df['Avir'] = (5.0*df['Rad'].values*df['sigV'].values**2)/\
                     (df['Mass'].values)*to_Avir
        return df

    def _read_Ochsendorf17T5(self):
        df = pd.read_fwf(self.files['Ochsendorf17T5'], skiprows=25,
                         names=['Name','RAdeg','DEdeg','Type','Mass',
                                'Rad','SFR','SFE','SFEff','tff','sigV'])
        df['tdyn_1d'] = df['Rad']/df['sigV']*to_Myr
        df['tdyn_3d'] = df['Rad']/(np.sqrt(3.0)*df['sigV'])*to_Myr
        df['Avir'] = (5.0*df['Rad'].values*df['sigV'].values**2)/\
                     (df['Mass'].values)*to_Avir
        return df

    def get_Ochsendorf17(self):
        return self.df['Ochsendorf17T4'], self.df['Ochsendorf17T5']

    def _read_VE16T2(self):
        df = pd.read_fwf(self.files['VE16T2'], skiprows=14,
                         names=['ID','SFR-Rad','e_SFR-Rad','SFR-MIR','e_SFR-MIR'])

        return df

    def _read_VE16T3(self):
        df = pd.read_fwf(self.files['VE16T3'], skiprows=32,
                         names=['ID','Type','rCloud','e_rCloud','delv','e_delv','MCloud','e_MCloud',
                                'MVir','e_MVir','alpha','e_alpha','nCloud','e_nCloud','tff','e_tff'])
        # Convert from kMsun to Msun
        for c in ('MCloud','e_MCloud','MVir','e_MVir'):
            df[c] = 1e3*df[c]

        # Dynamical time scale and efficiency per free-fall time
        df['tdyn_3d'] = df['rCloud']/(np.sqrt(3.0)*df['delv'])*to_Myr
        df['tdyn_1d'] = df['rCloud']/df['delv']*to_Myr

        return df

    def get_VE16(self):
        df = pd.merge(self.df['VE16T2'], self.df['VE16T3'], on='ID')
        df['SFEff'] = df['SFR-MIR']*df['tff']/df['MCloud']

        return df

    def _read_Bigiel10_inner(self):
        df = pd.read_fwf(self.files['Bigiel102'], skiprows=49,
                         names=['Sample','Name','logHI','e_logHI',
                                'logH2','e_logH2','logSFR','elogSFR'])
        df['SigmaHI']=10.**(df['logHI'])
        df['SigmaH2']=10.**(df['logH2'])
        df['Sigma_SFR']=10.**(df['logSFR'])

        return df

    def _read_Bigiel10_outer(self):
        df = pd.read_fwf(self.files['Bigiel103'], skiprows=47,
                         names=['Sample','Name','logHI','e_logHI',
                                'SFR','eSFR'])
        df['SigmaHI']=10.**(df['logHI'])
        df['Sigma_SFR']=df['SFR']*1.e-5
        return df

    def get_Bigiel_inner(self):
        return self.df['Bigiel10_inner']

    def get_Bigiel_outer(self):
        return self.df['Bigiel10_outer']

    def _read_Leroy08(self):
        df = pd.read_fwf(self.files['Leroy08'], skiprows=34,
                         names=['Name','Rad','NormRad','SigmaHI','e_SigmaHI',
                                'SigmaH2','e_SigmaH2','Sigma_star','e_Sigma_star',
                                'Sigma_SFR','e_Sigma_SFR','SFR_FUV','SFR_24'])
        df['Sigma_SFR'] *= 1.e-4
        df['e_Sigma_SFR'] *= 1.e-4
        df['SFR_FUV'] *= 1.e-4
        df['SFR_24'] *= 1.e-4
        return df

    def get_Leroy08(self):
        return self.df['Leroy08']<|MERGE_RESOLUTION|>--- conflicted
+++ resolved
@@ -18,42 +18,36 @@
         self.files = dict()
         self.df = dict()
         self.files['Sun18'] = os.path.join(local,'../../data/Sun18-Table3.txt')
-<<<<<<< HEAD
+
         self.files['Sun20a'] = os.path.join(local,'../../data/Sun20a-Table3.txt')
         self.files['Sun20bTA'] = os.path.join(local,'../../data/Sun20b-TableA1.txt')
         self.files['Sun20bTB'] = os.path.join(local,'../../data/Sun20b-TableB1.txt')
-=======
-        self.files['Sun20'] = os.path.join(local,'../../data/Sun20-Table3.txt')
-        self.files['Sun20b'] = os.path.join(local,'../../data/Sun20b-TableB1.txt')
->>>>>>> f387a332
         self.files['Lee16'] = os.path.join(local,'../../data/Lee16-Table3.txt')
         self.files['Ochsendorf17T4'] = os.path.join(local,'../../data/Ochsendorf17-Table4.txt')
         self.files['Ochsendorf17T5'] = os.path.join(local,'../../data/Ochsendorf17-Table5.txt')
         self.files['VE16T2'] = os.path.join(local,'../../data/Vutisalchavakul16-Table2.txt')
         self.files['VE16T3'] = os.path.join(local,'../../data/Vutisalchavakul16-Table3.txt')
         self.files['Evans14'] = os.path.join(local,'../../data/Evans14-Table1.txt')
-<<<<<<< HEAD
         self.files['MD17'] = os.path.join(local,'../../data/MD17-Table1.txt')
+
+        self.files['Bigiel102'] = os.path.join(local,'../../data/Bigiel10-Table2.txt')
+        self.files['Bigiel103'] = os.path.join(local,'../../data/Bigiel10-Table3.txt')
+        self.files['Leroy08'] = os.path.join(local,'../../data/Leroy08-Table7.txt')
+
         self.df['Sun18'] = self._read_Sun18()
         self.df['Sun20a'] = self._read_Sun20a()
         self.df['Sun20bTA'], self.df['Sun20bTB'] = self._read_Sun20b()
-=======
-
-        self.files['Bigiel102'] = os.path.join(local,'../../data/Bigiel10-Table2.txt')
-        self.files['Bigiel103'] = os.path.join(local,'../../data/Bigiel10-Table3.txt')
-        self.files['Leroy08'] = os.path.join(local,'../../data/Leroy08-Table7.txt')
-        self.df['Sun18'] = self._read_Sun18()
-        self.df['Sun20'] = self._read_Sun20()
-        self.df['Sun20b'] = self._read_Sun20b()
->>>>>>> f387a332
         self.df['Lee16'] = self._read_Lee16()
         self.df['Ochsendorf17T4'] = self._read_Ochsendorf17T4()
         self.df['Ochsendorf17T5'] = self._read_Ochsendorf17T5()
         self.df['VE16T2'] = self._read_VE16T2()
         self.df['VE16T3'] = self._read_VE16T3()
         self.df['Evans14'] = self._read_Evans14()
-<<<<<<< HEAD
         self.df['MD17'] = self._read_MD17()
+
+        self.df['Bigiel10_inner'] = self._read_Bigiel10_inner()
+        self.df['Bigiel10_outer'] = self._read_Bigiel10_outer()
+        self.df['Leroy08'] = self._read_Leroy08()
 
     def _read_MD17(self):
         df = pd.read_csv(self.files['MD17'], sep='\s+', skiprows=0,
@@ -74,11 +68,6 @@
 
     def get_MD17(self):
         return self.df['MD17']
-=======
-        self.df['Bigiel10_inner'] = self._read_Bigiel10_inner()
-        self.df['Bigiel10_outer'] = self._read_Bigiel10_outer()
-        self.df['Leroy08'] = self._read_Leroy08()
->>>>>>> f387a332
 
     def _read_Evans14(self):
         df = pd.read_csv(self.files['Evans14'], sep='\s+', skiprows=2,
@@ -111,15 +100,9 @@
 
     def get_Sun18_main_sample(self):
         return self.df['Sun18'].query('Name != "M31" and Name != "M33" and Name != "Antenna"')
-<<<<<<< HEAD
     
     def _read_Sun20a(self):
         df = pd.read_fwf(self.files['Sun20a'], skiprows=27,
-=======
-
-    def _read_Sun20(self):
-        df = pd.read_fwf(self.files['Sun20'], skiprows=27,
->>>>>>> f387a332
                          names=['Galaxy','inDisk','fCO120pc','Pturb120pc','PDE120pc',
                                 'fCO60pc','Pturb60pc','PDE60pc','PDEkpc','PDEkpc11',
                                 'SigSFRkpc','Rmolkpc'])
