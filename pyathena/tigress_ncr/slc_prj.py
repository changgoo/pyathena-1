# slc_prj.py

import os
import os.path as osp
import numpy as np
import matplotlib as mpl
import matplotlib.pyplot as plt
import astropy.units as au
import astropy.constants as ac
from matplotlib.colors import Normalize, LogNorm
from mpl_toolkits.axes_grid1 import ImageGrid
import xarray as xr

from ..load_sim import LoadSim
from ..io.read_starpar_vtk import read_starpar_vtk
from ..plt_tools.cmap_shift import cmap_shift
from ..plt_tools.plt_starpar import scatter_sp
from ..classic.utils import texteffect

cmap_def = dict(
    Sigma_gas=plt.cm.pink_r,
    Sigma_H2=plt.cm.pink_r,
    EM=plt.cm.plasma,
    nH=plt.cm.Spectral_r,
    T=cmap_shift(mpl.cm.RdYlBu_r, midpoint=3./7.),
    vz=plt.cm.bwr,
    chi_FUV=plt.cm.viridis,
    Erad_LyC=plt.cm.viridis,
    xi_CR=plt.cm.viridis,
    Bmag=plt.cm.cividis,
)

norm_def = dict(
    Sigma_gas=LogNorm(1e-2,1e2),
    Sigma_H2=LogNorm(1e-2,1e2),
    EM=LogNorm(1e0,1e5),
    nH=LogNorm(1e-4,1e3),
    T=LogNorm(1e1,1e7),
    vz=Normalize(-200,200),
    chi_FUV=LogNorm(1e-2,1e2),
    Erad_LyC=LogNorm(1e-16,5e-13),
    xi_CR=LogNorm(5e-17,1e-15),
    Bmag=LogNorm(1.e-2,1.e2)
)

class SliceProj:

    @staticmethod
    def _get_extent(domain):

        r = dict()
        r['x'] = (domain['le'][1], domain['re'][1],
                  domain['le'][2], domain['re'][2])
        r['y'] = (domain['le'][0], domain['re'][0],
                  domain['le'][2], domain['re'][2])
        r['z'] = (domain['le'][0], domain['re'][0],
                  domain['le'][1], domain['re'][1])

        return r

    @LoadSim.Decorators.check_pickle
    def read_slc(self, num, axes=['x', 'y', 'z'], fields=None, prefix='slc',
                 savdir=None, force_override=False):

        fields_def = ['nH', 'nH2', 'ne', 'vz', 'T', 'cs', 'vx', 'vy', 'vz', 'pok']
        if self.par['configure']['radps'] == 'ON':
            if (self.par['cooling']['iCR_attenuation']):
                fields_def += ['xi_CR']
            if self.par['radps']['iPhotIon'] == 1:
                fields_def += ['Erad_LyC']
            if self.par['cooling']['iPEheating'] == 1:
                fields_def += ['chi_FUV']
        if self.par['configure']['gas'] == 'mhd':
            fields_def += ['Bx','By','Bz','Bmag']

        fields = fields_def
        axes = np.atleast_1d(axes)

        ds = self.load_vtk(num=num)
        res = dict()
        res['extent'] = self._get_extent(ds.domain)

        for ax in axes:
            dat = ds.get_slice(ax, fields, pos='c', method='nearest')
            res[ax] = dict()
            for f in fields:
                res[ax][f] = dat[f].data

        for zpos,zlab in zip([-1000,-500,500,1000],['zn10','zn05','zp05','zp10']):
            dat = ds.get_slice('z', fields, pos=zpos, method='nearest')
            res[zlab] = dict()
            for f in fields:
                res[zlab][f] = dat[f].data

        return res

    @LoadSim.Decorators.check_pickle
    def read_prj(self, num, axes=['x', 'y', 'z'], prefix='prj',
                 savdir=None, force_override=False):

        axtoi = dict(x=0, y=1, z=2)
        fields = ['nH', 'nH2', 'nesq']
        axes = np.atleast_1d(axes)

        ds = self.load_vtk(num=num)
        dat = ds.get_field(fields, as_xarray=True)

        res = dict()
        res['extent'] = self._get_extent(ds.domain)

        for ax in axes:
            i = axtoi[ax]
            dx = ds.domain['dx'][i]*self.u.length
            conv_Sigma = (dx*self.u.muH*ac.u.cgs/au.cm**3).to('Msun/pc**2')
            conv_EM = (dx*au.cm**-6).to('pc cm-6')

            res[ax] = dict()
            res[ax]['Sigma_gas'] = (np.sum(dat['nH'], axis=2-i)*conv_Sigma).data
            res[ax]['Sigma_H2'] = (2.0*np.sum(dat['nH2'], axis=2-i)*conv_Sigma).data
            res[ax]['Sigma_HI'] = res[ax]['Sigma_gas'] - res[ax]['Sigma_H2']
            res[ax]['EM'] = (np.sum(dat['nesq'], axis=2-i)*conv_EM).data

        return res

    def read_slc_xarray(self, num, axis='zall', force_override=False):
        slc = self.read_slc(num, force_override=force_override)
        if axis == 'zall':
            slc_dset = slc_get_all_z(slc)
        else:
            slc_dset = slc_to_xarray(slc, axis)
        return slc_dset

    @staticmethod
    def plt_slice(ax, slc, axis='z', field='density', cmap=None, norm=None):
        try:
            if cmap is None:
                cmap = cmap_def[field]

            if norm is None:
                norm = mpl.colors.LogNorm()
            elif norm is 'linear':
                norm = mpl.colors.Normalize()

<<<<<<< HEAD
        if norm is None:
            norm = mpl.colors.LogNorm()
        elif norm == 'linear':
            norm = mpl.colors.Normalize()
=======
            ax.imshow(slc[axis][field], cmap=cmap,
                      extent=slc['extent'][axis], norm=norm, origin='lower', interpolation='none')
        except KeyError:
            pass
>>>>>>> f387a332

    @staticmethod
    def plt_proj(ax, prj, axis='z', field='Sigma_gas',
                 cmap=None, norm=None, vmin=None, vmax=None):
        try:
            vminmax = dict(Sigma_gas=(1e-2,1e2))
            cmap_def = dict(Sigma_gas='pink_r')

            if cmap is None:
                try:
                    cmap = cmap_def[field]
                except KeyError:
                    cmap = plt.cm.viridis
            if vmin is None or vmax is None:
                vmin = vminmax[field][0]
                vmax = vminmax[field][1]

            if norm is None or 'log':
                norm = mpl.colors.LogNorm(vmin=vmin, vmax=vmax)
            elif norm is 'linear':
                norm = mpl.colors.Normalize(vmin=vmin, vmax=vmax)

            ax.imshow(prj[axis][field], cmap=cmap, extent=prj['extent'][axis],
                      norm=norm, origin='lower', interpolation='none')
        except KeyError:
            pass

<<<<<<< HEAD
        vminmax = dict(Sigma_gas=(1e-2,1e2))
        cmap_def = dict(Sigma_gas='pink_r')
        
        if cmap is None:
            try:
                cmap = cmap_def[field]
            except KeyError:
                cmap = plt.cm.viridis
        if vmin is None or vmax is None:
            vmin = vminmax[field][0]
            vmax = vminmax[field][1]
            
        if norm is None or norm == 'log':
            norm = mpl.colors.LogNorm(vmin=vmin, vmax=vmax)
        elif norm == 'linear':
            norm = mpl.colors.Normalize(vmin=vmin, vmax=vmax)

        ax.imshow(prj[axis][field], cmap=cmap, extent=prj['extent'][axis],
                  norm=norm, origin='lower', interpolation='none')
            
=======
>>>>>>> f387a332
    def plt_snapshot(self, num,
                     fields_xy=('Sigma_gas', 'Sigma_H2', 'EM', 'nH', 'T', 'chi_FUV'),
                     fields_xz=('Sigma_gas', 'Sigma_H2', 'EM', 'nH', 'T', 'vz', 'Bmag'),
                     #fields_xy=('Sigma_gas', 'EM', 'xi_CR', 'nH', 'chi_FUV', 'Erad_LyC'),
                     #fields_xz=('Sigma_gas', 'EM', 'nH', 'chi_FUV', 'Erad_LyC', 'xi_CR'),
                     norm_factor=5.0, agemax=20.0, agemax_sn=40.0, runaway=False,
                     suptitle=None, savdir_pkl=None, savdir=None, force_override=False,
                     figsize=(26,12),
                     savefig=True):
        """Plot 12-panel projection, slice plots in the z and y directions

        Parameters
        ----------
        num : int
            vtk snapshot number
        fields_xy: list of str
            Field names for z projections and slices
        fields_xz: list of str
            Field names for y projections and slices
        norm_factor : float
            Normalization factor for starpar size. Smaller norm_factor for bigger size.
        agemax : float
            Maximum age of radiation source particles [Myr]
        agemax_sn : float
            Maximum age of sn particles [Myr]
        runaway : bool
            If True, show runaway star particles
        suptitle : str
            Suptitle for snapshot
        savdir_pkl : str
            Path to which save (from which load) projections and slices
        savdir : str
            Path to which save (from which load) projections and slices
        """

        label = dict(Sigma_gas=r'$\Sigma$',
                     Sigma_H2=r'$\Sigma_{\rm H_2}$',
                     EM=r'${\rm EM}$',
                     nH=r'$n_{\rm H}$',
                     T=r'$T$',
                     vz=r'$v_z$',
                     chi_FUV=r'$\mathcal{E}_{\rm FUV}$',
                     Erad_LyC=r'$\mathcal{E}_{\rm LyC}$',
                     xi_CR=r'$\xi_{\rm CR}$',
                     Bmag=r'$|B|$'
        )

        kind = dict(Sigma_gas='prj', Sigma_H2='prj', EM='prj',
                    nH='slc', T='slc', vz='slc', chi_FUV='slc',
                    Erad_LyC='slc', xi_CR='slc', Bmag='slc')
        nxy = len(fields_xy)
        nxz = len(fields_xz)
        ds = self.load_vtk(num=num)
        LzoLx = ds.domain['Lx'][2]/ds.domain['Lx'][0]
        xwidth = 3
        ysize = LzoLx*xwidth
        xsize = ysize/nxy*4 + nxz*xwidth
        x1 = 0.90*(ysize*4/nxy/xsize)
        x2 = 0.90*(nxz*xwidth/xsize)

<<<<<<< HEAD
        fig = plt.figure(figsize=figsize)#, constrained_layout=True)
        g1 = ImageGrid(fig, [0.02, 0.05, 0.4, 0.94], (3, 2), axes_pad=0.1,
=======
        fig = plt.figure(figsize=(xsize, ysize))#, constrained_layout=True)
        g1 = ImageGrid(fig, [0.02, 0.05, x1, 0.94], (nxy//2, 2), axes_pad=0.1,
>>>>>>> f387a332
                       aspect=True, share_all=True, direction='column')
        g2 = ImageGrid(fig, [x1+0.07, 0.05, x2, 0.94], (1, nxz), axes_pad=0.1,
                       aspect=True, share_all=True)

        dat = dict()
        dat['slc'] = self.read_slc(num, savdir=savdir_pkl, force_override=force_override)
        dat['prj'] = self.read_prj(num, savdir=savdir_pkl, force_override=force_override)
        sp = self.load_starpar_vtk(num)

        extent = dat['prj']['extent']['z']
        for i, (ax, f) in enumerate(zip(g1, fields_xy)):
            ax.set_aspect(ds.domain['Lx'][1]/ds.domain['Lx'][0])
            self.plt_slice(ax, dat[kind[f]], 'z', f, cmap=cmap_def[f], norm=norm_def[f])

            if i == 0:
                scatter_sp(sp, ax, 'z', kind='prj', kpc=False,
                           norm_factor=norm_factor, agemax=agemax, agemax_sn=agemax_sn,
                           runaway=runaway, cmap=plt.cm.cool_r)
            ax.set(xlim=(extent[0], extent[1]), ylim=(extent[2], extent[3]))
            ax.text(0.5, 0.92, label[f], **texteffect(fontsize='x-large'),
                    ha='center', transform=ax.transAxes)
            if i == 2:
                ax.set(xlabel='x [pc]', ylabel='y [pc]')
            else:
                ax.axes.get_xaxis().set_visible(False)
                ax.axes.get_yaxis().set_visible(False)

        extent = dat['prj']['extent']['y']
        for i, (ax, f) in enumerate(zip(g2, fields_xz)):
            ax.set_aspect(ds.domain['Lx'][2]/ds.domain['Lx'][0])
            self.plt_slice(ax, dat[kind[f]], 'y', f, cmap=cmap_def[f], norm=norm_def[f])
            if i == 0:
                scatter_sp(sp, ax, 'y', kind='prj', kpc=False,
                           norm_factor=norm_factor, agemax=agemax,
                           cmap=plt.cm.cool_r)
            ax.set(xlim=(extent[0], extent[1]), ylim=(extent[2], extent[3]))
            ax.text(0.5, 0.97, label[f], **texteffect(fontsize='x-large'),
                    ha='center', transform=ax.transAxes)
            if i == 0:
                ax.set(xlabel='x [pc]', ylabel='z [pc]')
            else:
                ax.axes.get_xaxis().set_visible(False)
                ax.axes.get_yaxis().set_visible(False)

        if suptitle is None:
            suptitle = self.basename
        # fig.suptitle(suptitle + ' t=' + str(int(ds.domain['time'])), x=0.4, y=1.02,
        #              va='center', ha='center', **texteffect(fontsize='xx-large'))
        fig.suptitle('Model: {0:s}  time='.format(suptitle) + str(int(ds.domain['time'])), x=0.4, y=1.02,
                     va='center', ha='center', **texteffect(fontsize='xx-large'))
        # plt.subplots_adjust(top=0.95)

        if savefig:
            if savdir is None:
                savdir = osp.join(self.savdir, 'snapshot')
            if not osp.exists(savdir):
                os.makedirs(savdir)

            savname = osp.join(savdir, '{0:s}_{1:04d}.png'.format(self.basename, num))
            plt.savefig(savname, dpi=200, bbox_inches='tight')

        return fig


def slc_to_xarray(slc,axis='z'):
    dset = xr.Dataset()
    for f in slc[axis].keys():
        x0,x1,y0,y1=slc['extent'][axis[0]]

        Ny,Nx=slc[axis][f].shape

        xfc = np.linspace(x0,x1,Nx+1)
        yfc = np.linspace(y0,y1,Ny+1)
        xcc = 0.5*(xfc[1:] + xfc[:-1])
        ycc = 0.5*(yfc[1:] + yfc[:-1])

        dims = dict(z=['y','x'],x=['z','y'],y=['z','x'])

        dset[f] = xr.DataArray(slc[axis][f],coords=[ycc,xcc],dims=dims[axis[0]])
    return dset

def slc_get_all_z(slc):
    dlist = []
    for k in slc.keys():
        if k.startswith('z'):
            slc_dset = slc_to_xarray(slc,k)
            if len(k) == 1:
                z0=0.
            elif k[1] == 'n':
                z0 = float(k[2:])*(-100)
            elif k[1] == 'p':
                z0 = float(k[2:])*(100)
            else:
                raise KeyError
            slc_dset = slc_dset.assign_coords(z=z0)
            dlist.append(slc_dset)
        else:
            pass
    return xr.concat(dlist,dim='z').sortby('z')
<|MERGE_RESOLUTION|>--- conflicted
+++ resolved
@@ -141,17 +141,10 @@
             elif norm is 'linear':
                 norm = mpl.colors.Normalize()
 
-<<<<<<< HEAD
-        if norm is None:
-            norm = mpl.colors.LogNorm()
-        elif norm == 'linear':
-            norm = mpl.colors.Normalize()
-=======
             ax.imshow(slc[axis][field], cmap=cmap,
                       extent=slc['extent'][axis], norm=norm, origin='lower', interpolation='none')
         except KeyError:
             pass
->>>>>>> f387a332
 
     @staticmethod
     def plt_proj(ax, prj, axis='z', field='Sigma_gas',
@@ -179,29 +172,6 @@
         except KeyError:
             pass
 
-<<<<<<< HEAD
-        vminmax = dict(Sigma_gas=(1e-2,1e2))
-        cmap_def = dict(Sigma_gas='pink_r')
-        
-        if cmap is None:
-            try:
-                cmap = cmap_def[field]
-            except KeyError:
-                cmap = plt.cm.viridis
-        if vmin is None or vmax is None:
-            vmin = vminmax[field][0]
-            vmax = vminmax[field][1]
-            
-        if norm is None or norm == 'log':
-            norm = mpl.colors.LogNorm(vmin=vmin, vmax=vmax)
-        elif norm == 'linear':
-            norm = mpl.colors.Normalize(vmin=vmin, vmax=vmax)
-
-        ax.imshow(prj[axis][field], cmap=cmap, extent=prj['extent'][axis],
-                  norm=norm, origin='lower', interpolation='none')
-            
-=======
->>>>>>> f387a332
     def plt_snapshot(self, num,
                      fields_xy=('Sigma_gas', 'Sigma_H2', 'EM', 'nH', 'T', 'chi_FUV'),
                      fields_xz=('Sigma_gas', 'Sigma_H2', 'EM', 'nH', 'T', 'vz', 'Bmag'),
@@ -262,13 +232,8 @@
         x1 = 0.90*(ysize*4/nxy/xsize)
         x2 = 0.90*(nxz*xwidth/xsize)
 
-<<<<<<< HEAD
-        fig = plt.figure(figsize=figsize)#, constrained_layout=True)
-        g1 = ImageGrid(fig, [0.02, 0.05, 0.4, 0.94], (3, 2), axes_pad=0.1,
-=======
         fig = plt.figure(figsize=(xsize, ysize))#, constrained_layout=True)
         g1 = ImageGrid(fig, [0.02, 0.05, x1, 0.94], (nxy//2, 2), axes_pad=0.1,
->>>>>>> f387a332
                        aspect=True, share_all=True, direction='column')
         g2 = ImageGrid(fig, [x1+0.07, 0.05, x2, 0.94], (1, nxz), axes_pad=0.1,
                        aspect=True, share_all=True)
