from __future__ import print_function

import os
import sys
import glob, re
import getpass
import warnings
import logging
import os.path as osp
import functools
import numpy as np
import pandas as pd
import xarray as xr
import pickle
import yt

from .classic.vtk_reader import AthenaDataSet as AthenaDataSetClassic
from .io.read_vtk import AthenaDataSet
from .io.read_rst import read_rst
from .io.read_starpar_vtk import read_starpar_vtk
from .io.read_zprof import read_zprof_all
from .io.read_athinput import read_athinput
from .util.units import Units
from .fields.fields import DerivedFields
from .plt_tools.make_movie import make_movie

class LoadSim(object):
    """Class to prepare Athena simulation data analysis. Read input parameters,
    find simulation output (vtk, starpar_vtk, hst, sn, zprof) files.

    Properties
    ----------
        basedir : str
            base directory of simulation output
        basename : str
            basename (tail) of basedir
        files : dict
            output file paths for vtk, starpar, hst, sn, zprof
        problem_id : str
            prefix for (vtk, starpar, hst, zprof) output
        par : dict
            input parameters and configure options read from log file
        ds : AthenaDataSet or yt DataSet
            class for reading vtk file
        domain : dict
            info about dimension, cell size, time, etc.
        load_method : str
            'pyathena' or 'yt' or 'pyathenaclassic'
        num : list of int
            vtk output numbers
        u : Units object
            simulation unit
        dfi : dict
            derived field information

    Methods
    -------
        load_vtk() :
            reads vtk file using pythena or yt and returns DataSet object
        load_starpar_vtk() :
            reads starpar vtk file and returns pandas DataFrame object
        print_all_properties() :
            prints all attributes and callable methods
    """

    def __init__(self, basedir, savdir=None, load_method='pyathena',
                 units=Units(kind='LV', muH=1.4271),
                 verbose=False):
        """Constructor for LoadSim class.

        Parameters
        ----------
        basedir : str
            Name of the directory where all data is stored
        savdir : str
            Name of the directory where pickled data and figures will be saved.
            Default value is basedir.
        load_method : str
            Load vtk using 'pyathena', 'pythena_classic', or 'yt'.
            Default value is 'pyathena'.
            If None, savdir=basedir. Default value is None.
        verbose : bool or str or int
            Print verbose messages using logger. If True/False, set logger
            level to 'DEBUG'/'WARNING'. If string, it should be one of the string
            representation of python logging package:
            ('NOTSET', 'DEBUG', 'INFO', 'WARNING', 'ERROR', 'CRITICAL')
            Numerical values from 0 ('NOTSET') to 50 ('CRITICAL') are also
            accepted.

        Examples
        --------
        >>> s = LoadSim('/Users/jgkim/Documents/R4_8pc.RT.nowind', verbose=True)
        LoadSim-INFO: basedir: /Users/jgkim/Documents/R4_8pc.RT.nowind
        LoadSim-INFO: athinput: /Users/jgkim/Documents/R4_8pc.RT.nowind/out.txt
        LoadSim-INFO: problem_id: R4
        LoadSim-INFO: hst: /Users/jgkim/Documents/R4_8pc.RT.nowind/hst/R4.hst
        LoadSim-INFO: sn: /Users/jgkim/Documents/R4_8pc.RT.nowind/hst/R4.sn
        LoadSim-WARNING: No vtk files are found in /Users/jgkim/Documents/R4_8pc.RT.nowind.
        LoadSim-INFO: starpar: /Users/jgkim/Documents/R4_8pc.RT.nowind/starpar nums: 0-600
        LoadSim-INFO: zprof: /Users/jgkim/Documents/R4_8pc.RT.nowind/zprof nums: 0-600
        LoadSim-INFO: timeit: /Users/jgkim/Documents/R4_8pc.RT.nowind/timeit.txt
        """

        self.basedir = basedir.rstrip('/')
        self.basename = osp.basename(self.basedir)

        self.load_method = load_method
        self.logger = self._get_logger(verbose=verbose)

        if savdir is None:
            self.savdir = self.basedir
        else:
            self.savdir = savdir

        self.logger.info('savdir : {:s}'.format(self.savdir))

        self._find_files()

        # Get domain info
        try:
            self.domain = self._get_domain_from_par(self.par)
        except:
            pass

        self.u = units
        self.dfi = DerivedFields(self.par).dfi

    def load_vtk(self, num=None, ivtk=None, id0=True, load_method=None):
        """Function to read Athena vtk file using pythena or yt and
        return DataSet object.

        Parameters
        ----------
        num : int
           Snapshot number, e.g., /basedir/vtk/problem_id.xxxx.vtk
        ivtk : int
           Read i-th file in the vtk file list. Overrides num if both are given.
        id0 : bool
           Read vtk file in /basedir/id0. Default value is True.
        load_method : str
           'pyathena', 'pyathena_classic' or 'yt'

        Returns
        -------
        ds : AthenaDataSet or yt datasets
        """

        if num is None and ivtk is None:
            raise ValueError('Specify either num or ivtk')

        # Override load_method
        if load_method is not None:
            self.load_method = load_method

        if id0:
            kind = ['vtk_id0', 'vtk']
        else:
            kind = ['vtk', 'vtk_id0']

        self.fvtk = self._get_fvtk(kind[0], num, ivtk)
        if self.fvtk is None or not osp.exists(self.fvtk):
            if id0:
                self.logger.info('[load_vtk]: Vtk file does not exist. ' + \
                                 'Try joined vtk')
            else:
                self.logger.info('[load_vtk]: Vtk file does not exist. ' + \
                                 'Try vtk in id0')

            # Check if joined vtk (or vtk in id0) exists
            self.fvtk = self._get_fvtk(kind[1], num, ivtk)
            if self.fvtk is None or not osp.exists(self.fvtk):
                self.logger.error('[load_vtk]: Vtk file does not exist.')

        if self.load_method == 'pyathena':
            self.ds = AthenaDataSet(self.fvtk, units=self.u, dfi=self.dfi)
            self.domain = self.ds.domain
            self.logger.info('[load_vtk]: {0:s}. Time: {1:f}'.format(\
                osp.basename(self.fvtk), self.ds.domain['time']))

        elif self.load_method == 'pyathena_classic':
            self.ds = AthenaDataSetClassic(self.fvtk)
            self.domain = self.ds.domain
            self.logger.info('[load_vtk]: {0:s}. Time: {1:f}'.format(\
                osp.basename(self.fvtk), self.ds.domain['time']))

        elif self.load_method == 'yt':
            if hasattr(self, 'u'):
                units_override = self.u.units_override
            else:
                units_override = None
            self.ds = yt.load(self.fvtk, units_override=units_override)
        else:
            self.logger.error('load_method "{0:s}" not recognized.'.format(
                self.load_method) + ' Use either "yt", "pyathena", "pyathena_classic".')

        return self.ds

    def load_starpar_vtk(self, num=None, ivtk=None, force_override=False,
                         verbose=False):
        """Function to read Athena starpar_vtk file using pythena and
        return DataFrame object.

        Parameters
        ----------
        num : int
           Snapshot number, e.g., /basedir/starpar/problem_id.xxxx.starpar.vtk
        ivtk : int
           Read i-th file in the vtk file list. Overrides num if both are given.
        force_override : bool
           Flag to force read of starpar_vtk file even when pickle exists

        Returns
        -------
        sp : Pandas DataFrame object
        """

        if num is None and ivtk is None:
            raise ValueError('Specify either num or ivtk')

        # get starpar_vtk file name and check if it exist
        self.fstarvtk = self._get_fvtk('starpar_vtk', num, ivtk)
        if self.fstarvtk is None or not osp.exists(self.fstarvtk):
            self.logger.error('[load_starpar_vtk]: Starpar vtk file does not exist.')

        self.sp = read_starpar_vtk(self.fstarvtk,
                force_override=force_override, verbose=verbose)
        self.logger.info('[load_starpar_vtk]: {0:s}. Time: {1:f}'.format(\
                 osp.basename(self.fstarvtk), self.sp.time))

        return self.sp

    def load_rst(self, num=None, irst=None, verbose=False):
        if num is None and ivtk is None:
            raise ValueError('Specify either num or irst')

        # get starpar_vtk file name and check if it exist
        self.frst = self._get_fvtk('rst', num, irst)
        if self.frst is None or not osp.exists(self.frst):
            self.logger.error('[load_rst]: rst file does not exist.')

        self.rh = read_rst(self.frst, verbose=verbose)
        self.logger.info('[load_rst]: {0:s}. Time: {1:f}'.format(\
                 osp.basename(self.frst), self.rh.time))

        return self.rh

    def print_all_properties(self):
        """Print all attributes and callable methods
        """

        attr_list = list(self.__dict__.keys())
        print('Attributes:\n', attr_list)
        print('\nMethods:')
        method_list = []
        for func in sorted(dir(self)):
            if not func.startswith("__"):
                if callable(getattr(self, func)):
                    method_list.append(func)
                    print(func, end=': ')
                    print(getattr(self, func).__doc__)
                    print('-------------------------')

    def make_movie(self, fname_glob=None, fname_out=None, fps_in=10, fps_out=10,
                   force_override=False, display=False):

        if fname_glob is None:
            fname_glob = osp.join(self.basedir, 'snapshots', '*.png')
        if fname_out is None:
            fname_out = osp.join('/tigress/{0:s}/movies/{1:s}.mp4'.format(
                getpass.getuser(), self.basename))

        if force_override or not osp.exists(fname_out):
            self.logger.info('Make a movie from files: {0:s}'.format(fname_glob))
            make_movie(fname_glob, fname_out, fps_in, fps_out)
            self.logger.info('Movie saved to {0:s}'.format(fname_out))
        else:
            self.logger.info('File already exists: {0:s}'.format(fname_out))

    def _get_domain_from_par(self, par):
        """Get domain info from par['domain1']. Time is set to None.
        """
        d = par['domain1']
        domain = dict()

        domain['Nx'] = np.array([d['Nx1'], d['Nx2'], d['Nx3']])
        domain['ndim'] = np.sum(domain['Nx'] > 1)
        domain['le'] = np.array([d['x1min'], d['x2min'], d['x3min']])
        domain['re'] = np.array([d['x1max'], d['x2max'], d['x3max']])
        domain['Lx'] = domain['re'] - domain['le']
        domain['dx'] = domain['Lx']/domain['Nx']
        domain['center'] = 0.5*(domain['le'] + domain['re'])
        domain['time'] = None

        self.domain = domain


        return domain

    def _find_match(self, patterns):
            glob_match = lambda p: sorted(glob.glob(osp.join(self.basedir, *p)))
            for p in patterns:
                f = glob_match(p)
                if f:
                    break

            return f

    def _find_files(self):
        """Function to find all output files under basedir and create "files" dictionary.

        hst: problem_id.hst
        sn: problem_id.sn (file format identical to hst)
        vtk: problem_id.num.vtk
        starpar_vtk: problem_id.num.starpar.vtk
        zprof: problem_id.num.phase.zprof
        timeit: timtit.txt
        """

        self._out_fmt_def = ['hst', 'vtk']

        if not osp.isdir(self.basedir):
            raise IOError('basedir {0:s} does not exist.'.format(self.basedir))

        self.files = dict()

        athinput_patterns = [('stdout.txt',), # Jeong-Gyu
                             ('out.txt',),    # Jeong-Gyu
                             ('log.txt',),    # Jeong-Gyu
                             ('*.out',),      # Chang-Goo's stdout
                             ('slurm-*',),    # Erin
                             ('athinput.*',), # Chang-Goo's restart
                             ('*.par',)]

        hst_patterns = [('id0', '*.hst'),
                        ('hst', '*.hst'),
                        ('*.hst',)]

        sphst_patterns = [('id0', '*.star'),
                          ('hst', '*.star'),
                          ('*.star',)]

        sn_patterns = [('id0', '*.sn'),
                       ('hst', '*.sn'),
                       ('*.sn',)]

        vtk_patterns = [('vtk', '*.????.vtk'),
                        ('*.????.vtk',)]

        vtk_id0_patterns = [('vtk', 'id0', '*.' + '[0-9]'*4 + '.vtk'),
                            ('id0', '*.' + '[0-9]'*4 + '.vtk')]

        starpar_patterns = [('starpar', '*.????.starpar.vtk'),
                            ('id0', '*.????.starpar.vtk'),
                            ('*.????.starpar.vtk',)]

        zprof_patterns = [('zprof', '*.zprof'),
                          ('id0', '*.zprof')]

        timeit_patterns = [('timeit.txt',),
                           ('timeit', 'timeit.txt')]

<<<<<<< HEAD
        rst_patterns = [('rst', '*.rst'),
                        ('id0', '*.rst')]

=======
>>>>>>> 7fc7dc07
        self.logger.info('basedir: {0:s}'.format(self.basedir))

        # Read athinput files
        # Throw warning if not found
        fathinput = self._find_match(athinput_patterns)
        if fathinput:
            self.files['athinput'] = fathinput[0]
            self.par = read_athinput(self.files['athinput'])
            self.logger.info('athinput: {0:s}'.format(self.files['athinput']))
            # self.out_fmt = [self.par[k]['out_fmt'] for k in self.par.keys() \
            #                 if 'output' in k]
            self.out_fmt = []
            for k in self.par.keys():
                if 'output' in k:
                    # Skip if the block number XX (<outputXX>) is greater than maxout
                    if int(k.replace('output','')) > self.par['job']['maxout']:
                        continue
                    if self.par[k]['out_fmt'] == 'vtk' and \
                       not (self.par[k]['out'] == 'prim' or self.par[k]['out'] == 'cons'):
                        self.out_fmt.append(self.par[k]['id'] + '.' + \
                                            self.par[k]['out_fmt'])
                    else:
                        self.out_fmt.append(self.par[k]['out_fmt'])

            self.problem_id = self.par['job']['problem_id']
            self.logger.info('problem_id: {0:s}'.format(self.problem_id))
        else:
            self.par = None
            self.logger.warning('Could not find athinput file in {0:s}'.\
                                format(self.basedir))
            self.out_fmt = self._out_fmt_def

        # Find timeit.txt
        ftimeit = self._find_match(timeit_patterns)
        if ftimeit:
            self.files['timeit'] = ftimeit[0]
            self.logger.info('timeit: {0:s}'.format(self.files['timeit']))
        else:
            self.logger.info('timeit.txt not found.')

        # Find history dump and
        # Extract problem_id (prefix for vtk and hitsory file names)
        # Assumes that problem_id does not contain '.'
        if 'hst' in self.out_fmt:
            fhst = self._find_match(hst_patterns)
            if fhst:
                self.files['hst'] = fhst[0]
                if not hasattr(self, 'problem_id'):
                    self.problem_id = osp.basename(self.files['hst']).split('.')[:-1]
                self.logger.info('hst: {0:s}'.format(self.files['hst']))
            else:
                self.logger.warning('Could not find hst file in {0:s}'.\
                                    format(self.basedir))

        # Find sn dump
        fsn = self._find_match(sn_patterns)
        if fsn:
            self.files['sn'] = fsn[0]
            self.logger.info('sn: {0:s}'.format(self.files['sn']))
        else:
            if self.par is not None:
                # Issue warning only if iSN is nonzero
                try:
                    if self.par['feedback']['iSN'] != 0:
                        self.logger.warning('Could not find sn file in {0:s},' +
                        ' but <feedback>/iSN={1:d}'.\
                        format(self.basedir, self.par['feedback']['iSN']))
                except KeyError:
                    pass

        # Find sphst dump
        fsphst = self._find_match(sphst_patterns)
        if fsphst:
            self.files['sphst'] = fsphst
            self.nums_sphst = [int(f[-10:-5]) for f in self.files['sphst']]
            self.logger.info('sphst: {0:s} nums: {1:d}-{2:d}'.format(
                osp.dirname(self.files['sphst'][0]),
                self.nums_sphst[0], self.nums_sphst[-1]))

        # Find vtk files
        # vtk files in both basedir (joined) and in basedir/id0
        if 'vtk' in self.out_fmt:
            self.files['vtk'] = self._find_match(vtk_patterns)
            self.files['vtk_id0'] = self._find_match(vtk_id0_patterns)
            if not self.files['vtk'] and not self.files['vtk_id0']:
                self.logger.warning(
                    'vtk files not found in {0:s}'.format(self.basedir))
                self.nums = None
                self.nums_id0 = None
            else:
                self.nums = [int(f[-8:-4]) for f in self.files['vtk']]
                self.nums_id0 = [int(f[-8:-4]) for f in self.files['vtk_id0']]
                if self.nums_id0:
                    self.logger.info('vtk in id0: {0:s} nums: {1:d}-{2:d}'.format(
                        osp.dirname(self.files['vtk_id0'][0]),
                        self.nums_id0[0], self.nums_id0[-1]))
                    if not hasattr(self, 'problem_id'):
                        self.problem_id = osp.basename(self.files['vtk_id0'][0]).split('.')[-2:]
                if self.nums:
                    self.logger.info('vtk (joined): {0:s} nums: {1:d}-{2:d}'.format(
                        osp.dirname(self.files['vtk'][0]),
                        self.nums[0], self.nums[-1]))
                    if not hasattr(self, 'problem_id'):
                        self.problem_id = osp.basename(self.files['vtk'][0]).split('.')[-2:]
                else:
                    self.nums = self.nums_id0


            # Check (joined) vtk file size
            sizes = [os.stat(f).st_size for f in self.files['vtk']]
            if len(set(sizes)) > 1:
                size = max(set(sizes), key=sizes.count)
                flist = [(i, s // 1024**2) for i, s in enumerate(sizes) if s != size]
                self.logger.warning('Vtk file size is not unique.')
                for f in flist:
                   self.logger.debug('vtk num:', f[0], 'size [MB]:', f[1])

        # Find starpar files
        if 'starpar_vtk' in self.out_fmt:
            fstarpar = self._find_match(starpar_patterns)
            if fstarpar:
                self.files['starpar_vtk'] = fstarpar
                self.nums_starpar = [int(f[-16:-12]) for f in self.files['starpar_vtk']]
                self.logger.info('starpar_vtk: {0:s} nums: {1:d}-{2:d}'.format(
                    osp.dirname(self.files['starpar_vtk'][0]),
                    self.nums_starpar[0], self.nums_starpar[-1]))
            else:
                self.logger.warning(
                    'starpar files not found in {0:s}.'.format(self.basedir))

        # Find zprof files
        # Multiple zprof files for each snapshot.
        if 'zprof' in self.out_fmt:
            fzprof = self._find_match(zprof_patterns)
            if fzprof:
                self.files['zprof'] = fzprof
                self.nums_zprof = dict()
                self.phase = []
                for f in self.files['zprof']:
                    _, num, ph, _ = osp.basename(f).split('.')[-4:]
                    try:
                        self.nums_zprof[ph].append(int(num))
                    except KeyError:
                        self.phase.append(ph)
                        self.nums_zprof[ph] = []
                        self.nums_zprof[ph].append(int(num))

                # Check if number of files for each phase matches
                num = [len(self.nums_zprof[ph]) for ph in self.nums_zprof.keys()]
                if not all(num):
                    self.logger.warning('Number of zprof files doesn\'t match.')
                    self.logger.warning(', '.join(['{0:s}: {1:d}'.format(ph, \
                        len(self.nums_zprof[ph])) for ph in self.phase][:-1]))
                else:
                    self.logger.info('zprof: {0:s} nums: {1:d}-{2:d}'.format(
                    osp.dirname(self.files['zprof'][0]),
                    self.nums_zprof[self.phase[0]][0],
                    self.nums_zprof[self.phase[0]][-1]))

            else:
                self.logger.warning(
                    'zprof files not found in {0:s}.'.format(self.basedir))

        # 2d vtk files
        self._fmt_vtk2d_not_found = []
        for fmt in self.out_fmt:
            if '.vtk' in fmt:
                fmt = fmt.split('.')[0]
                patterns = [('id0', '*.????.{0:s}.vtk'.format(fmt)),
                    ('{0:s}'.format(fmt), '*.????.{0:s}.vtk'.format(fmt))]
                files = self._find_match(patterns)
                if files:
                    self.files[f'{fmt}'] = files
                    setattr(self, f'nums_{fmt}', [int(osp.basename(f).split('.')[1]) \
                                                  for f in self.files[f'{fmt}']])
                else:
                    # Some 2d vtk files may not be found in id0 folder (e.g., slices)
                    self._fmt_vtk2d_not_found.append(fmt)

        if self._fmt_vtk2d_not_found:
            self.logger.info('These vtk files need to be found ' + \
                             'using find_files_vtk2d() method: ' + \
                             ', '.join(self._fmt_vtk2d_not_found))
        # Find rst files
        if 'rst' in self.out_fmt:
            if hasattr(self,'problem_id'):
                rst_patterns = [('rst','{}.*.rst'.format(self.problem_id)),
                                ('id0','{}.*.rst'.format(self.problem_id))]
                frst = self._find_match(rst_patterns)
                if frst:
                    self.files['rst'] = frst
                    self.nums_rst = [int(f[-8:-4]) for f in self.files['rst']]
                    self.logger.info('rst: {0:s} nums: {1:d}-{2:d}'.format(
                                     osp.dirname(self.files['rst'][0]),
                                     self.nums_rst[0], self.nums_rst[-1]))
                else:
                    self.logger.warning(
                        'rst files not found in {0:s}.'.format(self.basedir))

    def find_files_vtk2d(self):

        self.logger.info('Find 2d vtk: {0:s}'.format(' '.join(self._fmt_vtk2d_not_found)))
        for fmt in self._fmt_vtk2d_not_found:
            fmt = fmt.split('.')[0]
            patterns = [('id*', '*.????.{0:s}.vtk'.format(fmt)),
                ('{0:s}'.format(fmt), '*.????.{0:s}.vtk'.format(fmt))]
            files = self._find_match(patterns)
            if files:
                self.files[f'{fmt}'] = files
                setattr(self, f'nums_{fmt}', [int(osp.basename(f).split('.')[1]) \
                                              for f in self.files[f'{fmt}']])
            else:
                self.logger.info('{0:s} files not found '.format(fmt))


    def _get_fvtk(self, kind, num=None, ivtk=None):
        """Get vtk file path
        """

        try:
            dirname = osp.dirname(self.files[kind][0])
        except IndexError:
            return None
        if ivtk is not None:
            fvtk = self.files[kind][ivtk]
        else:
            if kind == 'starpar_vtk':
                fpattern = '{0:s}.{1:04d}.starpar.vtk'
            elif kind == 'rst':
                fpattern = '{0:s}.{1:04d}.rst'
            else:
                fpattern = '{0:s}.{1:04d}.vtk'
            fvtk = osp.join(dirname, fpattern.format(self.problem_id, num))

        return fvtk

    def _get_logger(self, verbose=False):
        """Function to set logger and default verbosity.

        Parameters
        ----------
        verbose: bool or str or int
            Set logging level to "INFO"/"WARNING" if True/False.
        """

        levels = ['DEBUG', 'INFO', 'WARNING', 'ERROR', 'CRITICAL']

        if verbose is True:
            self.loglevel_def = 'INFO'
        elif verbose is False:
            self.loglevel_def = 'WARNING'
        elif verbose in levels + [l.lower() for l in levels]:
            self.loglevel_def = verbose.upper()
        elif isinstance(verbose, int):
            self.loglevel_def = verbose
        else:
            raise ValueError('Cannot recognize option {0:s}.'.format(verbose))

        l = logging.getLogger(self.__class__.__name__.split('.')[-1])

        try:
            if not l.hasHandlers():
                h = logging.StreamHandler()
                f = logging.Formatter('%(name)s-%(levelname)s: %(message)s')
                # f = logging.Formatter('%(asctime)s %(levelname)s %(message)s')
                h.setFormatter(f)
                l.addHandler(h)
                l.setLevel(self.loglevel_def)
            else:
                l.setLevel(self.loglevel_def)
        except AttributeError: # for python 2 compatibility
            if not len(l.handlers):
                h = logging.StreamHandler()
                f = logging.Formatter('%(name)s-%(levelname)s: %(message)s')
                # f = logging.Formatter('%(asctime)s %(levelname)s %(message)s')
                h.setFormatter(f)
                l.addHandler(h)
                l.setLevel(self.loglevel_def)
            else:
                l.setLevel(self.loglevel_def)

        return l

    class Decorators(object):
        """Class containing a collection of decorators for prompt reading of analysis
        output, (reprocessed) hst, and zprof. Used in child classes.

        """

        # JKIM: I'm sure there is a better way to achieve this, but this works
        # anyway..
        def check_pickle(read_func):
            @functools.wraps(read_func)
            def wrapper(cls, *args, **kwargs):

                # Convert positional args to keyword args
                from inspect import getcallargs
                call_args = getcallargs(read_func, cls, *args, **kwargs)
                call_args.pop('self')
                kwargs = call_args

                try:
                    prefix = kwargs['prefix']
                except KeyError:
                    prefix = '_'.join(read_func.__name__.split('_')[1:])

                if kwargs['savdir'] is not None:
                    savdir = kwargs['savdir']
                else:
                    savdir = osp.join(cls.savdir, prefix)

                force_override = kwargs['force_override']

                # Create savdir if it doesn't exist
                try:
                    if not osp.exists(savdir):
                        force_override = True
                        os.makedirs(savdir)
                except FileExistsError:
                    print('Directory exists: {0:s}'.format(savdir))
                except PermissionError as e:
                    print('Permission Error: ', e)

                if 'num' in kwargs:
                    fpkl = osp.join(savdir, '{0:s}_{1:04d}.p'.format(prefix, kwargs['num']))
                else:
                    fpkl = osp.join(savdir, '{0:s}.p'.format(prefix))

                if not force_override and osp.exists(fpkl):
                    cls.logger.info('Read from existing pickle: {0:s}'.format(fpkl))
                    res = pickle.load(open(fpkl, 'rb'))
                    return res
                else:
                    cls.logger.info('[check_pickle]: Read original dump.')
                    # If we are here, force_override is True or history file is updated.
                    res = read_func(cls, **kwargs)
                    try:
                        pickle.dump(res, open(fpkl, 'wb'))
                    except (IOError, PermissionError) as e:
                        cls.logger.warning('Could not pickle to {0:s}.'.format(fpkl))
                    return res

            return wrapper

        def check_pickle_hst(read_hst):

            @functools.wraps(read_hst)
            def wrapper(cls, *args, **kwargs):
                if 'savdir' in kwargs:
                    savdir = kwargs['savdir']
                else:
                    savdir = osp.join(cls.savdir, 'hst')

                if 'force_override' in kwargs:
                    force_override = kwargs['force_override']
                else:
                    force_override = False

                # Create savdir if it doesn't exist
                if not osp.exists(savdir):
                    try:
                        os.makedirs(savdir)
                        force_override = True
                    except (IOError, PermissionError) as e:
                        cls.logger.warning('Could not make directory')

                fpkl = osp.join(savdir, osp.basename(cls.files['hst']) +
                                '.{0:s}.mod.p'.format(cls.basename))

                # Check if the original history file is updated
                if not force_override and osp.exists(fpkl) and \
                   osp.getmtime(fpkl) > osp.getmtime(cls.files['hst']):
                    cls.logger.info('[read_hst]: Reading pickle.')
                    #print('[read_hst]: Reading pickle.')
                    hst = pd.read_pickle(fpkl)
                    cls.hst = hst
                    return hst
                else:
                    cls.logger.info('[read_hst]: Reading original hst file.')
                    # If we are here, force_override is True or history file is updated.
                    # Call read_hst function
                    hst = read_hst(cls, *args, **kwargs)
                    try:
                        hst.to_pickle(fpkl)
                    except (IOError, PermissionError) as e:
                        cls.logger.warning('[read_hst]: Could not pickle hst to {0:s}.'.format(fpkl))
                    return hst

            return wrapper

        def check_netcdf_zprof(_read_zprof):

            @functools.wraps(_read_zprof)
            def wrapper(cls, *args, **kwargs):
                if 'savdir' in kwargs:
                    savdir = kwargs['savdir']
                    if savdir is None:
                        savdir = osp.join(cls.savdir, 'zprof')
                else:
                    savdir = osp.join(cls.savdir, 'zprof')

                if 'force_override' in kwargs:
                    force_override = kwargs['force_override']
                else:
                    force_override = False

                if 'phase' in kwargs:
                    phase = kwargs['phase']
                else:
                    phase = 'whole'

                # Create savdir if it doesn't exist
                if not osp.exists(savdir):
                    os.makedirs(savdir)
                    force_override = True

                fnetcdf = '{0:s}.{1:s}.zprof.{2:s}.mod.nc'.format(
                    cls.problem_id, phase, cls.basename)
                fnetcdf = osp.join(savdir, fnetcdf)

                # Check if the original history file is updated
                mtime = max([osp.getmtime(f) for f in cls.files['zprof']])

                if not force_override and osp.exists(fnetcdf) and \
                   osp.getmtime(fnetcdf) > mtime:
                    cls.logger.info('[read_zprof]: Read {0:s}'.format(phase) + \
                                    ' zprof from existing NetCDF dump.')
                    ds = xr.open_dataset(fnetcdf)
                    return ds
                else:
                    cls.logger.info('[read_zprof]: Read from original {0:s}'.\
                        format(phase) + ' zprof dump and renormalize.'.format(phase))
                    # If we are here, force_override is True or zprof files are updated.
                    # Read original zprof dumps.
                    ds = _read_zprof(cls, phase, savdir, force_override)

                    # Somehow overwriting with mode='w' in to_netcdf doesn't work..
                    # Delete file first
                    if osp.exists(fnetcdf):
                        os.remove(fnetcdf)

                    try:
                        ds.to_netcdf(fnetcdf, mode='w')
                    except (IOError, PermissionError) as e:
                        cls.logger.warning('[read_zprof]: Could not netcdf to {0:s}.'\
                                           .format(fnetcdf))
                    return ds

            return wrapper


# Would be useful to have something like this for each problem
class LoadSimAll(object):
    """Class to load multiple simulations

    """
    def __init__(self, models):

        self.models = list(models.keys())
        self.basedirs = dict()

        for mdl, basedir in models.items():
            self.basedirs[mdl] = basedir

    def set_model(self, model, savdir=None, load_method='pyathena',
                  units=Units(kind='LV', muH=1.4271),
                  verbose=False):
        self.model = model
        self.sim = LoadSim(self.basedirs[model], savdir=savdir,
                           load_method=load_method,
                           units=units, verbose=verbose)
        return self.sim
<|MERGE_RESOLUTION|>--- conflicted
+++ resolved
@@ -359,12 +359,6 @@
         timeit_patterns = [('timeit.txt',),
                            ('timeit', 'timeit.txt')]
 
-<<<<<<< HEAD
-        rst_patterns = [('rst', '*.rst'),
-                        ('id0', '*.rst')]
-
-=======
->>>>>>> 7fc7dc07
         self.logger.info('basedir: {0:s}'.format(self.basedir))
 
         # Read athinput files
