--- conflicted
+++ resolved
@@ -60,18 +60,8 @@
     ncrit = np.power(term1, chi_CO**(1.0/3.0))*(50*kcr16/np.power(Z_d,1.4))
     xCO = nH**2/(nH**2 + ncrit**2)
     xCO = xCO*(2.0*xH2)
-<<<<<<< HEAD
     xCO = xCO*np.minimum(xCtot - xCII,xOtot-xOII)
     
-=======
-    xCO = xCO*(xCtot - xCII)
-
-    # xCO = np.minimum(xCO, 2.0*xH2*xCtot)
-    # xCO = np.minimum(xCO, xCtot - xCII)
-    # xCO = np.minimum(xCO, 2.0*xH2)
-    #xCO = np.minimum(xCO, xCtot - xCII)
-
->>>>>>> cff5f180
     return xCO,ncrit
 
 def get_charge_param(nH, T, xe, chi_PE, phi=1.0):
@@ -150,11 +140,7 @@
     ncrit = 1e6/np.sqrt(T)/de
     f = nH/(nH + ncrit)
 
-<<<<<<< HEAD
     return f_pump*2.2*xi_diss_H2*xH2*f*eV_cgs
-=======
-    return 6.94*2.2*xi_diss_H2*xH2*f*eV_cgs
->>>>>>> cff5f180
 
 def heatH2diss(xH2, xi_diss_H2):
     eV_cgs = (1.0*au.eV).cgs.value
