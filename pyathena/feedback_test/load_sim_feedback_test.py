import os
import os.path as osp
import pandas as pd
import getpass
import matplotlib as mpl
import numpy as np
import cmasher as cmr
import matplotlib.pyplot as plt

from ..load_sim import LoadSim
from ..util.units import Units

from .hst import Hst
from .dust_pol import DustPol
from .profile_1d import Profile1D

class LoadSimFeedbackTest(LoadSim, Hst, DustPol, Profile1D):
    """LoadSim class for analyzing LoadSimFeedbackTest simulations.
    """

    def __init__(self, basedir, savdir=None, load_method='pyathena',
                 muH=1.4271, verbose=False):
        """The constructor for LoadSimFeedbackTest class

        Parameters
        ----------
        basedir : str
            Name of the directory where all data is stored
        savdir : str
            Name of the directory where pickled data and figures will be saved.
            Default value is basedir.
        load_method : str
            Load vtk using 'pyathena' or 'yt'. Default value is 'pyathena'.
            If None, savdir=basedir. Default value is None.
        verbose : bool or str or int
            Print verbose messages using logger. If True/False, set logger
            level to 'DEBUG'/'WARNING'. If string, it should be one of the string
            representation of python logging package:
            ('NOTSET', 'DEBUG', 'INFO', 'WARNING', 'ERROR', 'CRITICAL')
            Numerical values from 0 ('NOTSET') to 50 ('CRITICAL') are also
            accepted.
        """

        super(LoadSimFeedbackTest,self).__init__(basedir, savdir=savdir,
                                                 load_method=load_method,
                                                 verbose=verbose)
        # Set unit and domain
        try:
            muH = self.par['problem']['muH']
        except KeyError:
            pass
        self.muH = muH
        self.u = Units(muH=muH)
        self.domain = self._get_domain_from_par(self.par)
        if self.test_newcool():
            self.test_newcool_params()

    def test_newcool(self):
        try:
            if self.par['configure']['new_cooling'] == 'ON':
                newcool = True
            else:
                newcool = False
        except KeyError:
            newcool = False
        return newcool

    def test_newcool_params(self):
        s = self
        try:
            s.iCoolH2colldiss = s.par['cooling']['iCoolH2colldiss']
        except KeyError:
            s.iCoolH2colldiss = 0

        try:
            s.iCoolH2rovib = s.par['cooling']['iCoolH2rovib']
        except KeyError:
            s.iCoolH2rovib = 0

        try:
            s.iCoolH2rovib = s.par['cooling']['iCoolH2rovib']
        except KeyError:
            s.iCoolH2rovib = 0

        try:
            s.ikgr_H2 = s.par['cooling']['ikgr_H2']
        except KeyError:
            s.ikgr_H2 = 0

        # s.config_time = pd.to_datetime(s.par['configure']['config_date'])
        # if 'PDT' in s.par['configure']['config_date']:
        #     s.config_time = s.config_time.tz_localize('US/Pacific')
        # if s.config_time < pd.to_datetime('2021-06-30 20:29:36 -04:00'):
        #     s.iCoolHIcollion = 0
        # else:
        #     s.iCoolHIcollion = 1


    def show_timeit(self):
        import matplotlib.pyplot as plt
        try:
            time = pd.read_csv(self.files['timeit'],delim_whitespace=True)

            tfields = [k.split('_')[0] for k in time.keys() if k.endswith('tot')]

            for tf in tfields:
                if tf == 'rayt': continue
                plt.plot(time['time'],time[tf].cumsum()/time['all'].cumsum(),label=tf)
            plt.legend()
        except KeyError:
            print("No timeit plot is available")



    def get_timeit_mean(self):
        try:
            time = pd.read_csv(self.files['timeit'],delim_whitespace=True)

            tfields = [k.split('_')[0] for k in time.keys() if k.endswith('tot')]

            return time[tfields].mean()
        except:
            print("No timeit file is available")

    def get_nums(self, t_Myr=None, rounding=True,
                 output='vtk'):
        """Function to determine output snapshot numbers
        from t_Myr

        Parameters
        ----------
        t_Myr : array-like or scalar
            Time of snapshots in Myr
        output : str
            Output type: 'vtk', 'starpar_vtk', 'vtk_2d', 'hst', 'rst'
        """

        u = self.u
        # Find time at which xx percent of SF has occurred
        if t_Myr is not None:
            t_Myr = np.atleast_1d(t_Myr)
            t_code = [t_Myr_/u.Myr for t_Myr_ in t_Myr]

        nums = []
        dt_output = self.get_dt_output()[output]
        for t in t_code:
            if rounding:
                num = int(round(t/dt_output))
            else:
                num = int(t/dt_output)

            nums.append(num)

        if len(nums) == 1:
            nums = nums[0]

        return nums

    def get_dt_output(self):

        r = dict()
        r['vtk'] = None
        r['hst'] = None
        r['vtk_sp'] = None
        r['rst'] = None
        r['vtk_2d'] = None

        for i in range(self.par['job']['maxout']):
            b = f'output{i+1}'
            try:
                if self.par[b]['out_fmt'] == 'vtk' and \
                   (self.par[b]['out'] == 'prim' or self.par[b]['out'] == 'cons'):
                    r['vtk'] = self.par[b]['dt']
                elif self.par[b]['out_fmt'] == 'hst':
                    r['hst'] = self.par[b]['dt']
                elif self.par[b]['out_fmt'] == 'starpar_vtk':
                    r['vtk_sp'] = self.par[b]['dt']
                elif self.par[b]['out_fmt'] == 'rst':
                    r['rst'] = self.par[b]['dt']
                elif self.par[b]['out_fmt'] == 'vtk':
                    r['vtk_2d'] = self.par[b]['dt']
            except KeyError:
                continue
        self.dt_output = r

        return r

    def get_summary_sn(self, as_dict=False):

        par = self.par
        df = dict()
        df['par'] = par

        h = self.read_hst(force_override=True)
        df['hst'] = h
        df['basedir'] = self.basedir
        df['domain'] = self.domain
        df['Nx'] = int(par['domain1']['Nx1'])

        # Input parameters
        df['mhd'] = par['configure']['gas'] == 'mhd'

        df['iWind'] = par['feedback']['iWind']
        df['iSN'] = par['feedback']['iSN']
        df['irayt'] = par['radps']['irayt']
        try:
            df['iPhot'] = par['radps']['iPhot']
        except:
            df['iPhot'] = par['radps']['iPhotIon']

        df['iRadp'] = par['radps']['apply_force']

        df['n0'] = par['problem']['n0']
        df['Z_gas'] = par['problem']['Z_gas']
        df['Z_dust'] = par['problem']['Z_dust']

        # Initial feedback radius (rinit in Kim & Ostriker 2015)
        df['dx'] = df['domain']['dx'][0]
        df['r_init'] = par['problem']['rblast_over_hdx']*(0.5*df['dx'])

        # Quantities at the time of shell formation
        # Shell formation time
        df['t_sf_M'] = float(h.loc[(h['Mi']+h['Mh']).max() ==
                                (h['Mi']+h['Mh']), 'time'])
        df['t_sf_E'] = h.where(h['Ethm']+h['Ekin']-h['Ethm_u']-h['Ekin_u'] > 0.7e51).time.max()
        df['t_sf']=df['t_sf_E']
        # Radius at the time of shell formation
        df['r_sf'] = float(h.loc[h['time'] == df['t_sf'], 'Rsh'])
        # Mass of ionized and hot gas (T > 2e4K)
        df['Mhi_sf'] = float(h.loc[h['time'] == df['t_sf'], 'Mhi'])
        # Shell mass
        df['Msh_sf'] = float(h.loc[h['time'] == df['t_sf'], 'Msh'])
        # SNR mass
        df['Msnr_sf'] = df['Mhi_sf']+df['Msh_sf']
        # Momentum
        df['pr_sf'] = float(h.loc[h['time'] == df['t_sf'], 'pr'])
        df['pok_bub_sf'] = float(h.loc[h['time'] == df['t_sf'], 'pok_bub'])
        df['Ethm_sf'] = float(h.loc[h['time'] == df['t_sf'], 'Ethm'])
        df['Ekin_sf'] = float(h.loc[h['time'] == df['t_sf'], 'Ekin'])
        df['vrsh_sf'] = float(h.loc[h['time'] == df['t_sf'], 'vrsh'])
        df['vrbub_sf'] = float(h.loc[h['time'] == df['t_sf'], 'vrbub'])

        df['dx_over_r_sf'] = df['dx']/df['r_sf']

        # Momentum at 10*t_sf
        idx = (h['time'] - 10.0*df['t_sf']).abs().argsort()[0]
        df['pr_10t_sf'] = h['pr'].iloc[idx]

        # Plot styles
        df['cmapZ'] = mpl.cm.plasma_r
        df['normZ'] = mpl.colors.LogNorm(0.003,3.0)
        df['linecolorZ'] = df['cmapZ'](df['normZ'](df['Z_gas']))

        df['cmapn'] = cmr.cosmic_r
        df['normn'] = mpl.colors.LogNorm(1e-2,1e2)
        df['linecolorn'] = df['cmapn'](df['normn'](df['n0']))


        if as_dict:
            return df
        else:
            return pd.Series(df, name=self.basename)


<<<<<<< HEAD
=======

class LoadSimFeedbackTestAll(object):
    """Class to load multiple simulations"""
    def __init__(self, models=None):
>>>>>>> c4104c72

# class LoadSimFeedbackTestAll(object):
#     """Class to load multiple simulations"""
#     def __init__(self, models=None):

<<<<<<< HEAD
#         # Default models
#         if models is None:
#             models = dict()

#         # self.models = list(models.keys())
#         self.models = []
#         self.basedirs = dict()

#         for mdl, basedir in models.items():
#             if not osp.exists(basedir):
#                 print('[LoadSimFeedbackTestAll]: Model {0:s} doesn\'t exist: {1:s}'.format(
#                     mdl,basedir))
#             else:
#                 self.models.append(mdl)
#                 self.basedirs[mdl] = basedir

#     def set_model(self, model, savdir=None, load_method='pyathena', verbose=False):

#         self.model = model
#         self.sim = LoadSimFeedbackTest(self.basedirs[model], savdir=savdir,
#                                        load_method=load_method, verbose=verbose)
#         return self.sim
=======
        # self.models = list(models.keys())
        self.models = []
        self.basedirs = dict()

        for mdl, basedir in models.items():
            if not osp.exists(basedir):
                print('[LoadSimFeedbackTestAll]: Model {0:s} doesn\'t exist: {1:s}'.format(
                    mdl,basedir))
            else:
                self.models.append(mdl)
                self.basedirs[mdl] = basedir

    def set_model(self, model, savdir=None, load_method='pyathena', verbose=False):

        self.model = model
        self.sim = LoadSimFeedbackTest(self.basedirs[model], savdir=savdir,
                                       load_method=load_method, verbose=verbose)
        return self.sim
>>>>>>> c4104c72


def load_all_feedback_test_sn(force_override=False):

    basedir = '/tigress/jk11/FEEDBACK-TEST/FEEDBACK-TEST'
    # basedir = '/scratch/gpfs/jk11/FEEDBACK-TEST/'
    models = dict(

        SN_n001_Z0001_N128=osp.join(basedir,'SN-n0.01-Z0.001-N128'),
        SN_n01_Z0001_N128=osp.join(basedir,'SN-n0.1-Z0.001-N128'),
        SN_n1_Z0001_N128=osp.join(basedir,'SN-n1-Z0.001-N128'),
        SN_n10_Z0001_N128=osp.join(basedir,'SN-n10-Z0.001-N128'),
        SN_n100_Z0001_N128=osp.join(basedir,'SN-n100-Z0.001-N128'),

        SN_n001_Z001_N128=osp.join(basedir,'SN-n0.01-Z0.01-N128'),
        SN_n01_Z001_N128=osp.join(basedir,'SN-n0.1-Z0.01-N128'),
        SN_n1_Z001_N128=osp.join(basedir,'SN-n1-Z0.01-N128'),
        SN_n10_Z001_N128=osp.join(basedir,'SN-n10-Z0.01-N128'),
        SN_n100_Z001_N128=osp.join(basedir,'SN-n100-Z0.01-N128'),

        SN_n001_Z01_N128=osp.join(basedir,'SN-n0.01-Z0.1-N128'),
        SN_n01_Z01_N128=osp.join(basedir,'SN-n0.1-Z0.1-N128'),
        SN_n1_Z01_N128=osp.join(basedir,'SN-n1-Z0.1-N128'),
        SN_n10_Z01_N128=osp.join(basedir,'SN-n10-Z0.1-N128'),
        SN_n100_Z01_N128=osp.join(basedir,'SN-n100-Z0.1-N128'),

        SN_n001_Z1_N128=osp.join(basedir,'SN-n0.01-Z1-N128'),
        SN_n01_Z1_N128=osp.join(basedir,'SN-n0.1-Z1-N128'),
        SN_n1_Z1_N128=osp.join(basedir,'SN-n1-Z1-N128'),
        SN_n10_Z1_N128=osp.join(basedir,'SN-n10-Z1-N128'),
        SN_n100_Z1_N128=osp.join(basedir,'SN-n100-Z1-N128'),

        # SN_n001_Z1_N256=osp.join(basedir,'SN-n0.01-Z1-N256'),
        # SN_n01_Z1_N256=osp.join(basedir,'SN-n0.1-Z1-N256'),
        # SN_n1_Z1_N256=osp.join(basedir,'SN-n1-Z1-N256'),
        # SN_n10_Z1_N256=osp.join(basedir,'SN-n10-Z1-N256'),
        # SN_n100_Z1_N256=osp.join(basedir,'SN-n100-Z1-N256'),

        SN_n001_Z3_N128=osp.join(basedir,'SN-n0.01-Z3-N128'),
        SN_n01_Z3_N128=osp.join(basedir,'SN-n0.1-Z3-N128'),
        SN_n1_Z3_N128=osp.join(basedir,'SN-n1-Z3-N128'),
        SN_n10_Z3_N128=osp.join(basedir,'SN-n10-Z3-N128'),
        SN_n100_Z3_N128=osp.join(basedir,'SN-n100-Z3-N128'),

    )

    sa = LoadSimFeedbackTestAll(models)

    # Check if pickle exists
    savdir = osp.join('/tigress', getpass.getuser(), 'FEEDBACK-TEST/pickles')
    if not osp.exists(savdir):
        os.makedirs(savdir)

    fpkl = osp.join(savdir, 'feedback-test-all.p')
    if not force_override and osp.isfile(fpkl):
        r = pd.read_pickle(fpkl)
        return sa, r

    df_list = []

    print(sa.models)
    # Save key results to a single dataframe
    for mdl in sa.models:
        print(mdl, end=' ')
        s = sa.set_model(mdl, verbose=False)
        df = s.get_summary_sn(as_dict=True)
        df_list.append(pd.DataFrame(pd.Series(df, name=mdl)).T)

    # print(df)
    df = pd.concat(df_list, sort=True).sort_index(ascending=False)
    df.to_pickle(fpkl)

    return sa, df



def plt_hst_sn_diff_Z(n0=1.0):
    """Plot history

    Parameters
    ----------
    n0 : float
         initial number density of hydrogen
    """

    sa, df = load_all_feedback_test_sn(force_override=False)
    fig, axes = plt.subplots(2,3,figsize=(16,8), sharex=True, constrained_layout=True)
    axes = axes.flatten()
    for mdl in sa.models:
        d = df.loc[mdl]
        if d['n0'] != n0:
            continue
        # print(mdl,d['n0'])

        h = d['hst']
        c = d['linecolorZ']
        x = h['time']
        axes[0].loglog(x, h['Rsh'], c=c, ls='-')
        axes[1].loglog(x, h['Mhi'], c=c, ls='-')
        axes[1].loglog(x, h['Msh'], c=c, ls='--')
        axes[2].loglog(x, h['pr'], c=c, ls='-', label=r'$Z=$' + '{0:g}'.format(d['Z_gas']))
        axes[3].loglog(x, h['Ethm']+h['Ekin'], c=c, ls='-')
        axes[3].loglog(x, h['Ethm'], c=c, ls='--')
        axes[3].loglog(x, h['Ekin'], c=c, ls=':')
        axes[4].loglog(x, h['pok_bub'], c=c, ls='-')
        #axes[5].loglog(x, h['dt'], c=c, ls='-')
        axes[5].semilogx(x,h['etash'], c=c, ls='-')

    plt.setp(axes[3:], xlabel=r'time [Myr]')#, xlim=(1e-3,1e0))
    plt.setp(axes[0], ylabel=r'$R_{\rm snr}\,[{\rm pc}]$')#, ylim=(10,50))
    plt.setp(axes[1], ylabel=r'${\rm mass}\;[M_{\odot}]$')#, ylim=(1e1,2e4))
    plt.setp(axes[2], ylabel=r'$p_{\rm snr}\;[M_{\odot}\,{\rm km}\,{\rm s}^{-1}]$')#, ylim=(1e4,5e5))
    plt.setp(axes[3], ylabel=r'$energy\;[{\rm erg}]$')
    plt.setp(axes[4], ylabel=r'$P_{\rm bub}/k_{\rm B}\;[{\rm K}\,{\rm cm}^{-3}]$') #, ylim=(1e3,1e10))
    plt.setp(axes[5], ylabel=r'$\eta = v_{\rm s,sh}t/R_{\rm sh}$', ylim=(0, 0.5))
    plt.suptitle('N={0:d}, '.format(d['Nx']) + r'$n_0=$' + '{0:g}'.format(n0) +\
                 r'$\;{\rm cm}^{-3}$')

    axes[2].legend(loc=4)
    plt.savefig('/tigress/jk11/figures/NEWCOOL/FEEDBACK-TEST-SN/SN-hst-n{0:g}.png'.format(n0))

    return fig

def plt_hst_sn_diff_n(Z=1.0):
    """Plot history

    Parameters
    ----------
    Z: float
        metallicty
    """

    sa, df = load_all_feedback_test_sn(force_override=False)

    fig, axes = plt.subplots(2,3,figsize=(16,8), sharex=True, constrained_layout=True)
    axes = axes.flatten()

    for mdl in sa.models:
        d = df.loc[mdl]

        if d['Z_gas'] != Z:
            continue
        # print(mdl,d['Z_gas'],d['r_sf'])

        h = d['hst']
        x = h['time']/d['t_sf']
        c = d['linecolorn']
        axes[0].loglog(x, h['Rsh']/d['r_sf'], c=c, ls='-')
        axes[1].loglog(x, h['Mhi']/d['Mhi_sf'], c=c, ls='-')
        axes[1].loglog(x, h['Msh']/d['Mhi_sf'], c=c, ls='--')
        axes[2].loglog(x, h['pr']/d['pr_sf'], c=c, ls='-',label=r'$n=$'+'{0:g}'.format(d['n0']))
        axes[3].loglog(x, (h['Ethm']+h['Ekin'])/(d['Ethm_sf'] + d['Ekin_sf']), c=c, ls='-')
        axes[3].loglog(x, h['Ethm']/(d['Ethm_sf'] + d['Ekin_sf']), c=c, ls=':')
        axes[3].loglog(x, h['Ekin']/(d['Ethm_sf'] + d['Ekin_sf']), c=c, ls='--')
        # axes[3].loglog(x, h['Ethm'], c=c, ls='--')
        # axes[3].loglog(x, h['Ekin'], c=c, ls=':')
        axes[4].loglog(x, h['pok_bub']/d['pok_bub_sf'], c=c, ls='-')
        #axes[5].loglog(x, h['dt'], c=c, ls='-')
        axes[5].semilogx(x,h['etash'], c=c, ls='-')

    plt.setp(axes[3:], xlabel=r'time [Myr]', xlim=(5e-2,2e1))
    plt.setp(axes[0], ylabel=r'$R_{\rm snr}/r_{\rm sf}$')#, ylim=(10,50))
    plt.setp(axes[1], ylabel=r'$mass/M_{\rm h,sf}$')#, ylim=(1e1,2e4))
    plt.setp(axes[2], ylabel=r'$p_{\rm r}/p_{\rm r,sf}$')#, ylim=(1e4,5e5))
    plt.setp(axes[3], ylabel=r'$E/(E_{\rm kin,sf}+E_{\rm thm,sf})$')#, ylim=(1e4,5e5))
    plt.setp(axes[4], ylabel=r'$P_{\rm bub}/k_{\rm B}\;[{\rm K}\,{\rm cm}^{-3}]$') #, ylim=(1e3,1e10))
    #plt.setp(axes[5], ylabel=r'$dt$')
    plt.setp(axes[5], ylabel=r'$\eta$', ylim=(0, 0.5))
    plt.suptitle('N={0:d}, '.format(d['Nx']) + r'$Z=$' + '{0:g}'.format(Z))

    for ax in axes:
        ax.axvline(1.0, linestyle='-', lw=0.5, color='grey')
    axes[2].legend(loc=4)
    plt.savefig('/tigress/jk11/figures/NEWCOOL/FEEDBACK-TEST-SN/SN-hst-Z{0:g}.png'.format(Z))

<<<<<<< HEAD
    return fig


class LoadSimFeedbackTestAll(object):
    """Class to load multiple simulations"""
    def __init__(self, models=None, muH=None):

        # Default models
        if models is None:
            models = dict()
        if muH is None:
            muH = dict()
            for mdl in models:
                muH[mdl] = 1.4271
        self.models = []
        self.basedirs = dict()
        self.muH = dict()
        self.simdict = dict()

        for mdl, basedir in models.items():
            if not osp.exists(basedir):
                print('[LoadSimFeedbackTestAll]: Model {0:s} doesn\'t exist: {1:s}'.format(
                    mdl,basedir))
            else:
                self.models.append(mdl)
                self.basedirs[mdl] = basedir
                if mdl in muH:
                    self.muH[mdl] = muH[mdl]
                else:
                    print('[LoadSimFeedbackTestAll]: muH for {0:s} has to be set'.format(
                          mdl))

    def set_model(self, model, savdir=None, load_method='pyathena', verbose=False):
        self.model = model
        try:
            self.sim = self.simdict[model]
        except KeyError:
            self.sim = LoadSimFeedbackTest(self.basedirs[model], savdir=savdir,
                                           muH=self.muH[model],
                                           load_method=load_method, verbose=verbose)
            self.simdict[model] = self.sim

        return self.sim

    # adding two objects
    def __add__(self, o):
        for mdl in o.models:
            if not (mdl in self.models):
                self.models += [mdl]
                self.basedirs[mdl] = o.basedirs[mdl]
                self.muH[mdl] = o.muH[mdl]
                if mdl in o.simdict: self.simdict[mdl] = o.simdict[mdl]

        return self

    # get self class with only one key
    def __getitem__(self, key):
        return self.set_model(key)

    def __setitem__(self, key, value):
        if (type(value) == LoadSimFeedbackTest):
            self.models.append(key)
            self.simdict[key] = value
            self.basedirs[key] = value.basedir
            self.muH[key] = value.muH
        else:
            print("Assigment only accepts LoadSimFeedbackTest")
=======
    return fig
>>>>>>> c4104c72
<|MERGE_RESOLUTION|>--- conflicted
+++ resolved
@@ -262,42 +262,10 @@
             return pd.Series(df, name=self.basename)
 
 
-<<<<<<< HEAD
-=======
 
 class LoadSimFeedbackTestAll(object):
     """Class to load multiple simulations"""
     def __init__(self, models=None):
->>>>>>> c4104c72
-
-# class LoadSimFeedbackTestAll(object):
-#     """Class to load multiple simulations"""
-#     def __init__(self, models=None):
-
-<<<<<<< HEAD
-#         # Default models
-#         if models is None:
-#             models = dict()
-
-#         # self.models = list(models.keys())
-#         self.models = []
-#         self.basedirs = dict()
-
-#         for mdl, basedir in models.items():
-#             if not osp.exists(basedir):
-#                 print('[LoadSimFeedbackTestAll]: Model {0:s} doesn\'t exist: {1:s}'.format(
-#                     mdl,basedir))
-#             else:
-#                 self.models.append(mdl)
-#                 self.basedirs[mdl] = basedir
-
-#     def set_model(self, model, savdir=None, load_method='pyathena', verbose=False):
-
-#         self.model = model
-#         self.sim = LoadSimFeedbackTest(self.basedirs[model], savdir=savdir,
-#                                        load_method=load_method, verbose=verbose)
-#         return self.sim
-=======
         # self.models = list(models.keys())
         self.models = []
         self.basedirs = dict()
@@ -316,7 +284,6 @@
         self.sim = LoadSimFeedbackTest(self.basedirs[model], savdir=savdir,
                                        load_method=load_method, verbose=verbose)
         return self.sim
->>>>>>> c4104c72
 
 
 def load_all_feedback_test_sn(force_override=False):
@@ -492,7 +459,6 @@
     axes[2].legend(loc=4)
     plt.savefig('/tigress/jk11/figures/NEWCOOL/FEEDBACK-TEST-SN/SN-hst-Z{0:g}.png'.format(Z))
 
-<<<<<<< HEAD
     return fig
 
 
@@ -559,7 +525,4 @@
             self.basedirs[key] = value.basedir
             self.muH[key] = value.muH
         else:
-            print("Assigment only accepts LoadSimFeedbackTest")
-=======
-    return fig
->>>>>>> c4104c72
+            print("Assigment only accepts LoadSimFeedbackTest")